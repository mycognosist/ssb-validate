--- conflicted
+++ resolved
@@ -87,10 +87,7 @@
     sequence: u64,
     timestamp: LegacyF64,
     hash: String,
-<<<<<<< HEAD
     signature: String,
-=======
->>>>>>> 81a8c4ae
 }
 
 #[derive(Serialize, Deserialize, Debug)]
@@ -1178,27 +1175,13 @@
   "timestamp": 1571140555382.002
 }"##;
 
-<<<<<<< HEAD
-    const MESSAGE_WITH_EXTRA_FIELD: &str = r##"{
-  "key": "%aR6KXa2nhQicxWGOv3ECWjUeysve/0p1HTAGmnt7u2w=.sha256",
-=======
-    const MESSAGE_WITHOUT_HASH_FUNCTION: &str = r##"{
+const MESSAGE_WITHOUT_HASH_FUNCTION: &str = r##"{
   "key": "%8Y0PR6EAoyObJhJZf2YQNn5B3RaCDzsrVrj2XxgRPhE=.sha256",
->>>>>>> 81a8c4ae
   "value": {
     "previous": null,
     "author": "@AzvddyStfk/T95/3VuHxuJRwqqpBkCyoW7qHRCui2N4=.ed25519",
     "sequence": 1,
     "timestamp": 1491901740000,
-<<<<<<< HEAD
-    "hash": "sha256",
-    "content": {
-      "type": "invalid"
-    },
-    "signature": "tECMcZunn58MckGfUBL0GTqiy7Svfqs2Z+vgqxmdz5i5cjHg/WR4Glj1HX4B0ioSa+HeDyOBVG5s2HhXEEtUCQ==.sig.ed25519",
-    "extra": "INVALID"
-    },
-=======
     "content": {
       "type": "invalid"
     },
@@ -1220,7 +1203,23 @@
     },
     "signature": "9OAbsQs2qhSLhjKH6DRoJepk/pMLnyFux87Xm+Oz4otTwocYdKeXZuHMj+6tzZJ7jzYpqNmh8sQ/vTtRCUFZCg==.sig.ed25519"
   },
->>>>>>> 81a8c4ae
   "timestamp": 1571140555382.002
 }"##;
+
+const MESSAGE_WITH_EXTRA_FIELD: &str = r##"{
+  "key": "%aR6KXa2nhQicxWGOv3ECWjUeysve/0p1HTAGmnt7u2w=.sha256",
+  "value": {
+    "previous": null,
+    "author": "@AzvddyStfk/T95/3VuHxuJRwqqpBkCyoW7qHRCui2N4=.ed25519",
+    "sequence": 1,
+    "timestamp": 1491901740000,
+    "hash": "sha256",
+    "content": {
+      "type": "invalid"
+    },
+    "signature": "tECMcZunn58MckGfUBL0GTqiy7Svfqs2Z+vgqxmdz5i5cjHg/WR4Glj1HX4B0ioSa+HeDyOBVG5s2HhXEEtUCQ==.sig.ed25519",
+    "extra": "INVALID"
+    },
+  "timestamp": 1571140555382.002
+}"##;
 }