--- conflicted
+++ resolved
@@ -19,14 +19,11 @@
  - include a hash function field with value `sha256`
  - the author must not change compared to the previous message
  - if the message includes a key, it must be the hash of the value of the message
-<<<<<<< HEAD
  - message value keys must be in the order: "previous", "author"|"sequence", "author"|"sequence", "timestamp", "hash", "content", "signature"
-=======
  - the message value must not include extra fields
  - if the message content is a string (encrypted private message) it must be encoded in canonical base64 and end with `.box`
 
 All of the above criteria are validated by this library (either directly or via dependencies).
->>>>>>> 6913c2f8
 
 You can check messages one by one or batch process a collection of them (uses [rayon](https://docs.rs/rayon/1.2.0/rayon/index.html) internally)
 
